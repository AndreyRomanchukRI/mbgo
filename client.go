--- conflicted
+++ resolved
@@ -1,10 +1,7 @@
-<<<<<<< HEAD
-=======
 // Copyright (c) 2018 Senseye Ltd. All rights reserved.
 // Use of this source code is governed by the MIT License that can be found in the LICENSE file.
 
 // Package mbgo implements a mountebank API client.
->>>>>>> 95bddbf6
 package mbgo
 
 import (
